import json, pdb
from time import sleep
import logging
import os
from time import sleep

import requests

DEFAULT_SERVER = "http://ucca-demo.cs.huji.ac.il"
API_PREFIX = "/api/v1/"
SERVER_ADDRESS_ENV_VAR = "UCCA_APP_SERVER_ADDRESS"
AUTH_TOKEN_ENV_VAR = "UCCA_APP_AUTH_TOKEN"
EMAIL_ENV_VAR = "UCCA_APP_EMAIL"
PASSWORD_ENV_VAR = "UCCA_APP_PASSWORD"
PROJECT_ID_ENV_VAR = "UCCA_APP_PROJECT_ID"
SOURCE_ID_ENV_VAR = "UCCA_APP_SOURCE_ID"
MAX_RETRIES = 3
<<<<<<< HEAD
RETRY_WAIT_DURATION = 60

=======
>>>>>>> ba95bf19

class ServerAccessor(object):
    def __init__(self, server_address, email, password, auth_token, project_id, source_id, verbose, **kwargs):
        if verbose:
            logging.basicConfig(level=logging.DEBUG)
        server_address = server_address or os.environ.get(SERVER_ADDRESS_ENV_VAR, DEFAULT_SERVER)
        self.prefix = server_address + API_PREFIX
        self.headers = {}  # Needed for self.request (login)
        token = auth_token or os.environ.get(AUTH_TOKEN_ENV_VAR) or self.login(
            email or os.environ[EMAIL_ENV_VAR], password or os.environ[PASSWORD_ENV_VAR])["token"]
        self.headers["Authorization"] = "Token " + token
        self.source = self.get_source(source_id or int(os.environ[SOURCE_ID_ENV_VAR]))
        self.project = self.get_project(project_id or int(os.environ[PROJECT_ID_ENV_VAR]))
        self.layer = self.get_layer(self.project["layer"]["id"])

    @staticmethod
    def add_arguments(argparser):
        argparser.add_argument("--server-address", help="UCCA-App server, otherwise set by " + SERVER_ADDRESS_ENV_VAR)
        argparser.add_argument("--email", help="UCCA-App email, otherwise set by " + EMAIL_ENV_VAR)
        argparser.add_argument("--password", help="UCCA-App password, otherwise set by " + PASSWORD_ENV_VAR)
        argparser.add_argument("--auth-token", help="authorization token (required only if email or password missing), "
                                                    "otherwise set by " + AUTH_TOKEN_ENV_VAR)
        argparser.add_argument("--project-id", type=int, help="project id, otherwise set by " + PROJECT_ID_ENV_VAR)
        argparser.add_argument("--source-id", type=int, help="source id, otherwise set by " + SOURCE_ID_ENV_VAR)
        argparser.add_argument("-v", "--verbose", action="store_true", help="detailed output")

    def request(self, method, url_suffix, **kwargs):
<<<<<<< HEAD
        response = None
        for _ in range(MAX_RETRIES):
            response = requests.request(method, self.prefix + str(url_suffix), headers=self.headers, **kwargs)
            if response.status_code != 500:
                break
            sleep(RETRY_WAIT_DURATION)
        response.raise_for_status()
=======
        for i in range(MAX_RETRIES):
            response = requests.request(method, self.prefix + str(url_suffix), headers=self.headers, **kwargs)
            if response.status_code != 500:
                #response.raise_for_status()
                break
            else:
                sleep(60)
>>>>>>> ba95bf19
        return response

    def login(self, email, password):
        return self.request("post", "login", json=dict(email=email, password=password)).json()

    def get_source(self, source_id):
        logging.debug("Getting source %d" % source_id)
        source_out = self.request("get", "sources/%d/" % source_id).json()
        logging.debug("Got source: " + json.dumps(source_out))
        return source_out

    def get_project(self, project_id):
        logging.debug("Getting project %d" % project_id)
        project_out = self.request("get", "projects/%d/" % project_id).json()
        logging.debug("Got project: " + json.dumps(project_out))
        return project_out

    def get_layer(self, layer_id):
        logging.debug("Getting layer %d" % layer_id)
        layer_out = self.request("get", "layers/%d/" % layer_id).json()
        logging.debug("Got layer: " + json.dumps(layer_out))
        return layer_out

    def get_user(self, user_id):
        logging.debug("Getting user "+user_id)
        user_out = self.request("get", "users/%s/" % user_id).json()
        logging.debug("Got user: " + json.dumps(user_out))
        return user_out


    def get_task(self, task_id):
        logging.debug("Getting task " + str(task_id))
        task_out = self.request("get", "tasks/" + str(task_id)).json()
        logging.debug("Got task: " + json.dumps(task_out))
        return task_out

    def get_user_task(self, task_id):
        logging.debug("Getting user task " + str(task_id))
        task_out = self.request("get", "user_tasks/" + str(task_id)).json()
        logging.debug("Got user task: " + json.dumps(task_out))
        return task_out

    def get_passage(self, passage_id):
        logging.debug("Getting passage " + str(passage_id))
        passage_out = self.request("get", "passages/" + str(passage_id)).json()
        logging.debug("Got passage: " + json.dumps(passage_out))
        return passage_out

    def create_passage(self, **kwargs):
        logging.debug("Creating passage: " + json.dumps(kwargs))
        passage_out = self.request("post", "passages/", json=kwargs).json()
        logging.debug("Created passage: " + json.dumps(passage_out))
        return passage_out

    def create_tokenization_task(self, **kwargs):
        logging.debug("Creating tokenization task: " + json.dumps(kwargs))
        tok_task_out = self.request("post", "tasks/", json=kwargs).json()
        logging.debug("Created tokenization task: " + json.dumps(tok_task_out))
        return tok_task_out

    def submit_tokenization_task(self, **kwargs):
        logging.debug("Submitting tokenization task: " + json.dumps(kwargs))
        self.request("put", "user_tasks/%d/draft" % kwargs["id"], json=kwargs)
        tok_user_task_out = self.request("put", "user_tasks/%d/submit" % kwargs["id"]).json()
        logging.debug("Submitted tokenization task: " + json.dumps(tok_user_task_out))
        return tok_user_task_out

    def create_annotation_task(self, **kwargs):
        logging.debug("Creating annotation task: " + json.dumps(kwargs))
        ann_task_out = self.request("post", "tasks/", json=kwargs).json()
        logging.debug("Created annotation task: " + json.dumps(ann_task_out))
        return ann_task_out

    def submit_annotation_task(self, **kwargs):
        logging.debug("Submitting annotation task: " + json.dumps(kwargs))
        self.request("put", "user_tasks/%d/draft" % kwargs["id"], json=kwargs)
        ann_user_task_out = self.request("put", "user_tasks/%d/submit" % kwargs["id"]).json()
        logging.debug("Submitted annotation task: " + json.dumps(ann_user_task_out))
        return ann_user_task_out<|MERGE_RESOLUTION|>--- conflicted
+++ resolved
@@ -1,8 +1,7 @@
-import json, pdb
+import json
 from time import sleep
 import logging
 import os
-from time import sleep
 
 import requests
 
@@ -15,11 +14,8 @@
 PROJECT_ID_ENV_VAR = "UCCA_APP_PROJECT_ID"
 SOURCE_ID_ENV_VAR = "UCCA_APP_SOURCE_ID"
 MAX_RETRIES = 3
-<<<<<<< HEAD
 RETRY_WAIT_DURATION = 60
 
-=======
->>>>>>> ba95bf19
 
 class ServerAccessor(object):
     def __init__(self, server_address, email, password, auth_token, project_id, source_id, verbose, **kwargs):
@@ -47,7 +43,6 @@
         argparser.add_argument("-v", "--verbose", action="store_true", help="detailed output")
 
     def request(self, method, url_suffix, **kwargs):
-<<<<<<< HEAD
         response = None
         for _ in range(MAX_RETRIES):
             response = requests.request(method, self.prefix + str(url_suffix), headers=self.headers, **kwargs)
@@ -55,15 +50,6 @@
                 break
             sleep(RETRY_WAIT_DURATION)
         response.raise_for_status()
-=======
-        for i in range(MAX_RETRIES):
-            response = requests.request(method, self.prefix + str(url_suffix), headers=self.headers, **kwargs)
-            if response.status_code != 500:
-                #response.raise_for_status()
-                break
-            else:
-                sleep(60)
->>>>>>> ba95bf19
         return response
 
     def login(self, email, password):
