--- conflicted
+++ resolved
@@ -27,11 +27,8 @@
   - pip install pytest-pep8
   - pip install -r requirements.txt
   - python -m spacy.en.download all > spacy.log
-<<<<<<< HEAD
-=======
   - ci/install-dynet.sh
   - export LD_LIBRARY_PATH="$HOME/dynet:$LD_LIBRARY_PATH"
->>>>>>> e5bd9ac6
 install:
   - python setup.py install
 before_script:
